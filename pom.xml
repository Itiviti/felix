<!--
 Licensed to the Apache Software Foundation (ASF) under one
 or more contributor license agreements.  See the NOTICE file
 distributed with this work for additional information
 regarding copyright ownership.  The ASF licenses this file
 to you under the Apache License, Version 2.0 (the
 "License"); you may not use this file except in compliance
 with the License.  You may obtain a copy of the License at

    http://www.apache.org/licenses/LICENSE-2.0

 Unless required by applicable law or agreed to in writing,
 software distributed under the License is distributed on an
 "AS IS" BASIS, WITHOUT WARRANTIES OR CONDITIONS OF ANY
 KIND, either express or implied.  See the License for the
 specific language governing permissions and limitations
 under the License.
-->
<project xmlns="http://maven.apache.org/POM/4.0.0" xmlns:xsi="http://www.w3.org/2001/XMLSchema-instance" xsi:schemaLocation="http://maven.apache.org/POM/4.0.0 http://maven.apache.org/maven-v4_0_0.xsd">
    <parent>
        <groupId>org.apache.felix</groupId>
        <artifactId>felix-parent</artifactId>
        <version>1.2.0</version>
        <relativePath>../pom/pom.xml</relativePath>
    </parent>
    <modelVersion>4.0.0</modelVersion>
    <packaging>bundle</packaging>
    <name>Apache Felix Declarative Services</name>
    <description>
        Implementation of the Declarative Services specification 1.0
    </description>
    <artifactId>org.apache.felix.scr</artifactId>
<<<<<<< HEAD
    <version>1.0.8</version>
=======
    <version>1.0.7-SNAPSHOT</version>
    <scm>
        <connection>scm:svn:https://svn.apache.org/repos/asf/felix/trunk/scr</connection>
        <developerConnection>scm:svn:https://svn.apache.org/repos/asf/felix/trunk/scr</developerConnection>
        <url>scm:svn:https://svn.apache.org/repos/asf/felix/trunk/scr</url>
    </scm>
>>>>>>> cb641b03
    <dependencies>
        <dependency>
            <groupId>${pom.groupId}</groupId>
            <artifactId>org.osgi.core</artifactId>
            <version>1.0.0</version>
        </dependency>
        <dependency>
            <groupId>${pom.groupId}</groupId>
            <artifactId>org.osgi.compendium</artifactId>
            <version>1.0.0</version>
        </dependency>
        <dependency>
            <groupId>${pom.groupId}</groupId>
            <artifactId>org.apache.felix.shell</artifactId>
            <version>1.0.0</version>
        </dependency>
        <dependency>
            <groupId>net.sf.kxml</groupId>
            <artifactId>kxml2</artifactId>
            <version>2.2.2</version>
        </dependency>
    </dependencies>
    <build>
        <plugins>
            <plugin>
                <groupId>org.apache.felix</groupId>
                <artifactId>maven-bundle-plugin</artifactId>
                <version>1.4.0</version>
                <extensions>true</extensions>
                <configuration>
                    <instructions>
                        <Bundle-SymbolicName>
                            ${artifactId}
                        </Bundle-SymbolicName>
                        <Bundle-Vendor>The Apache Software Foundation</Bundle-Vendor>
                        <Bundle-Activator>
                            org.apache.felix.scr.impl.Activator
                        </Bundle-Activator>
                        <Export-Package>
                            org.apache.felix.scr;version=${pom.version},
                            org.osgi.service.cm,
                            org.osgi.service.component
                        </Export-Package>
                        <Private-Package>
                            org.apache.felix.scr.impl.*, org.kxml2.io,
                            org.osgi.util.tracker,
                            org.xmlpull.v1;-split-package:=merge-first
                        </Private-Package>
                        <Import-Package>
                            org.apache.felix.shell;resolution:=optional,*
                        </Import-Package>
                        <DynamicImport-Package>
                            org.osgi.service.log
                        </DynamicImport-Package>
                    </instructions>
                </configuration>
            </plugin>
        </plugins>
    </build>

  <scm>
    <connection>scm:svn:https://svn.apache.org/repos/asf/felix/releases/org.apache.felix.scr-1.0.8</connection>
    <developerConnection>scm:svn:https://svn.apache.org/repos/asf/felix/releases/org.apache.felix.scr-1.0.8</developerConnection>
    <url>scm:svn:https://svn.apache.org/repos/asf/felix/releases/org.apache.felix.scr-1.0.8</url>
  </scm>
</project><|MERGE_RESOLUTION|>--- conflicted
+++ resolved
@@ -30,16 +30,12 @@
         Implementation of the Declarative Services specification 1.0
     </description>
     <artifactId>org.apache.felix.scr</artifactId>
-<<<<<<< HEAD
     <version>1.0.8</version>
-=======
-    <version>1.0.7-SNAPSHOT</version>
     <scm>
-        <connection>scm:svn:https://svn.apache.org/repos/asf/felix/trunk/scr</connection>
-        <developerConnection>scm:svn:https://svn.apache.org/repos/asf/felix/trunk/scr</developerConnection>
-        <url>scm:svn:https://svn.apache.org/repos/asf/felix/trunk/scr</url>
+        <connection>scm:svn:https://svn.apache.org/repos/asf/felix/releases/org.apache.felix.scr-1.0.8</connection>
+        <developerConnection>scm:svn:https://svn.apache.org/repos/asf/felix/releases/org.apache.felix.scr-1.0.8</developerConnection>
+        <url>scm:svn:https://svn.apache.org/repos/asf/felix/releases/org.apache.felix.scr-1.0.8</url>
     </scm>
->>>>>>> cb641b03
     <dependencies>
         <dependency>
             <groupId>${pom.groupId}</groupId>
@@ -99,10 +95,4 @@
             </plugin>
         </plugins>
     </build>
-
-  <scm>
-    <connection>scm:svn:https://svn.apache.org/repos/asf/felix/releases/org.apache.felix.scr-1.0.8</connection>
-    <developerConnection>scm:svn:https://svn.apache.org/repos/asf/felix/releases/org.apache.felix.scr-1.0.8</developerConnection>
-    <url>scm:svn:https://svn.apache.org/repos/asf/felix/releases/org.apache.felix.scr-1.0.8</url>
-  </scm>
 </project>