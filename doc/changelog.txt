<<<<<<< HEAD
=======
Changes from 2.3.4 to 2.3.5
---------------------------

** Bug
    * [FELIX-1039] - Inconsistency packaging vs. type
    * [FELIX-1571] - Bundle-ClassPath without "." while using maven-bundle-plugin in a war project confuses the plugin
    * [FELIX-1734] - The _donotcopy is ignored
    * [FELIX-1985] - Error when Include-Resource instruction contains duplicate paths.
    * [FELIX-2346] - mvn bundle:clean removes all, even the existing resources
    * [FELIX-2427] - maven site crashes
    * [FELIX-2435] - <supportedProjectType> on a WAR file will switch the project to generate jar artifacts
    * [FELIX-2449] - Resource filtering does not use Maven properties specified on the mvn command line via -D command line switches
    * [FELIX-2656] - Maven-bundle-plugin identified as not thread-safe in Maven 3.0
    * [FELIX-2722] - With an empty  organization like this <organization/>, maven bundle plugin raises a NPE.
    * [FELIX-2765] - bundle plugin throw IllegalArgumentException while do the install
    * [FELIX-2819] - packageinfo files in src/main/java are ignored
    * [FELIX-2820] - Provide a default value when using <_wab/>
    * [FELIX-2884] - The multiplicity isn't taken into account by the maven bundle plugin and bundlerepository when generating the repository xml
    * [FELIX-2914] - Nullpointer exception on mvn install if the pom contains organization/url but not organization/name
    * [FELIX-2934] - Bundle-ClassPath contains "." despite using _wab instruction

** Improvement
    * [FELIX-1836] - Maven resource filtering support for obr.xml

** New Feature
    * [FELIX-3011] - Add a new goal to save the bnd instructions that would be passed onto bnd, to allow people to use other toolchains such as bndtools

** Task
    * [FELIX-344] - Generate standard maven documentation for the maven-bundle-plugin

>>>>>>> c3bfe841
Changes from 2.2.0 to 2.3.4
---------------------------

 * [2011-02-01] FELIX-2817: The maven-bundle-plugin manifest goal should honor the supportedProjectTypes configuration setting.
 * [2011-01-27] FELIX-2808: maven-bundle-plugin should scan for local packages by looking for *.class files instead of *.java so that all the JVM languages can be supported.
 * [2011-01-27] FELIX-2809: maven-bundle-plugin should automatically add "resolution:=optional" to imported packages that are in optional maven dependencies.
 * [2011-01-29] FELIX-2811: If <Private-Package>!*</Private-Package> is defined the all packages should be exported by {local-packages}
 * [2011-01-29] FELIX-2812: The <Embed-Dependency> filter can fail if your matching against multiple "*" artifact ids.

Changes from 2.1.0 to 2.2.0
---------------------------

 * [2010-11-17] FELIX-2701: Add {local-packages} macro, expands to local packages in <Export-Package> instruction
 * [2010-10-25] FELIX-2176: Update to latest bndlib (1.15.0)

Changes from 2.0.0 to 2.0.1
---------------------------

 * [2009-09-03] FELIX-1461: make local repository updates a bit more atomic
 * [2009-09-03] Temporary local bnd patch for Include-Resource bug on Windows
 * [2009-09-03] FELIX-1539: include additional source directories in local package calculation
 * [2009-09-03] FELIX-1439: add project organization name/url properties
 * [2009-09-03] FELIX-1501: use getProperty() instead of getProperties().getProperty()
 * [2009-09-03] FELIX-1552: add bnd support for blueprint and spring-dm declarations
 * [2009-09-03] FELIX-1148: apply local patch for MSHARED-101
 * [2009-09-03] FELIX-981: avoid spurious split package warnings
 * [2009-09-03] FELIX-1290: warn if Embed-Dependency doesn't match any dependencies
 * [2009-09-03] FELIX-1021: remove expression from classifier parameter (ie. same as jar plugin)
 * [2009-09-03] FELIX-1023: apply patch to add category information to OBR
 * [2009-09-03] Upgrade to bndlib 0.0.357
 * [2009-07-13] FELIX-1262: remove duplicate resource entries to avoid Bnd Tool error
 * [2009-04-24] FELIX-1054: when deploying a bundle, print computed uri on the console

Changes from 1.4.3 to 2.0.0
---------------------------

 * [2009-02-16] FELIX-807,FELIX-782,FELIX-660,FELIX-549,FELIX-546,FELIX-545: Use latest version of the Bnd Tool (0.0.311)
 * [2009-02-16] FELIX-941: store the generated default symbolicname in $(maven-symbolicname) property
 * [2009-02-16] FELIX-912: set default Export-Package based on local source files
 * [2009-02-16] FELIX-684: support filters in excludeDependencies, such as *;scope=runtime
 * [2009-02-16] FELIX-684: separate out dependency filtering code so we can re-use it when excluding
 * [2009-01-30] FELIX-806: pickup <archive> settings in bundleplugin configuration (otherwise fall back to the jarplugin settings) and enable support of the addMavenDescriptor setting
 * [2009-01-30] FELIX-850: local fix for MSHARED-86 (should use isFile instead of exists)
 * [2009-01-29] FELIX-899: update to latest editions of Bnd and Bindex
 * [2009-01-29] FELIX-899: first step, widen dependency resolution and pass everything except test dependencies onto BND
 * [2008-12-05] Additional debug to help with problem determination
 * [2008-12-03] FELIX-760: commit latest bindex code
 * [2008-12-03] FELIX-831,FELIX-677: update to version 0.0.295 of the Bnd tool
 * [2008-08-27] FELIX-699: set analyzer base before loading properties in manifest goal


Changes from 1.4.2 to 1.4.3
---------------------------

 * [2008-08-07] FELIX-661: maven bundle plugin does not close the accessed zip/jar streams

Changes from 1.4.1 to 1.4.2
---------------------------

 * [2008-08-03] FELIX-553: allow cleaning a remote OBR
 * [2008-08-03] FELIX-580: Allows maven-bunde-plugin to generate a repository file outide a maven repository with absolute url
 * [2008-07-09] FELIX-556: Filtering mechanims to <Embed-Dependency/>
 * [2008-07-08] FELIX-547: OBR portion of the plugin balks on singular version range of [1.0.0,1.0.0].
 * [2008-07-07] FELIX-620: manifest goal of maven-bundle-plugin ignores _include instruction
 * [2008-05-16] FELIX-560: bundle:install and bundle:deploy goals check artifact type is "bundle" instead of using the supportedProjectTypes list
 * [2008-05-16] FELIX-561: Use same level of Bnd in script generated by bundle:ant as in the bundleplugin itself

Changes from 1.4.0 to 1.4.1
---------------------------

 * [2008-04-30] FELIX-543: add switch to prevent classifier being appended to Bundle-Version
 * [2008-04-23] FELIX-541: allow repository.xml to reference to xsl file
 * [2008-04-23] FELIX-531: Allow the import package scope to be set for the bundleall goal in the maven-bundle-plugin
 * [2008-04-23] FELIX-523: Update bundleplugin to use BND 0.0.255
 * [2008-04-01] FELIX-526: Allow a mechanism to give preference to local resources over the ones from embedded jars
 * [2008-03-24] FELIX-519: maven-bundle-plugin should issue a WARNING for unsupported packaging types
 * [2008-03-16] FELIX-517: Replacement of {maven-dependencies} in Include-Resource and Bundle-ClassPath can strip Windows path separators
 * [2008-03-03] FELIX-505: maven-bundle-plugin:bundleall modifies dependencies that are already bundles

Changes from 1.2.1 to 1.4.0
---------------------------

 * [2008-02-20] FELIX-499: Enhance "excludeDependencies" configuration parameter to also support comma-separated list of artifactIds
 * [2008-02-20] FELIX-498: Enable javadoc deployment on OBR repository
 * [2008-02-19] FELIX-497: Genearated Source url is not a valid url
 * [2008-02-19] FELIX-493: maven-bundle-plugin bundle:install goal install too many artifact
 * [2008-02-19] FELIX-247: Add ant goal to maven-bundle-plugin which creates a build.xml and MANIFEST.MF with bundle headers
 * [2008-02-18] FELIX-492: Add support to classifier: enable bunlde:bundle goal to generate classified artifact
 * [2008-02-18] FELIX-491: Merge the maven-obr-plugin and the bundleplugin into a single plugin

Changes from 1.2.0 to 1.2.1
---------------------------

 * [2008-02-12] FELIX-477: BND: Versions with fourth section all numbers are truncated
 * [2008-02-06] FELIX-479: add supportedProjectTypes configuration option to install goal
 * [2008-02-02] FELIX-459: BND: allow customization of the "uses" clause in the generated Export-Package
 * [2008-01-30] FELIX-476: Improve default Export-Package (used when no Export-Package and Private-Package is set)
 * [2008-01-30] FELIX-462: Support removal of manifest headers added by the bundleplugin
 * [2008-01-30] FELIX-461: Ensure manifest goal creates same manifest as bundle goal when project packaging is "bundle"
 * [2008-01-29] FELIX-472: Embed-Dependency, Include-Resource and inline
 * [2008-01-29] FELIX-460: Remove "." from the Bundle-ClassPath when embedding dependencies in a bundle with no local classes
 * [2008-01-28] FELIX-457: remove PathFile class and use URIs instead
 * [2008-01-22] FELIX-458: BND: -split-package:=merge-first behaves like merge-last

Changes from 1.0.0 to 1.2.0
---------------------------

 * [2008-01-11] FELIX-455: need to use the Builder class instead of Analyzer, because it provides additional cleanup of version information
 * [2008-01-10] FELIX-451: remove Include-Resource header from final bundle manifest
 * [2008-01-10] FELIX-449: add 'excludeDependencies' option (disabled by default) to exclude all dependencies from the classpath passed to BND
 * [2008-01-09] FELIX-442: handle custom manifest sections and external manifest files
 * [2008-01-08] Update to bndlib 0.0.227 (disables spring xml parser by default)
 * [2007-12-27] FELIX-442: Add manifest entries from maven-jar-plugin configuration to final bundle
 * [2007-12-07] FELIX-433: add unpackBundle option that unpacks the bundle contents to the Maven output directory
 * [2007-11-18] FELIX-400: add resource code to properly handle Maven includes/excludes
 * [2007-11-01] Make Embed-StripGroup default to true, as it is much more useful than the current default
 * [2007-10-31] FELIX-417: fix project references
 * [2007-10-26] Better error messages (and detect difference between internal error and configuration error)
 * [2007-10-23] FELIX 406: fix Windows path entries in Bundle-ClassPath when embedding jars
 * [2007-10-22] FELIX-405: support custom obr repository filenames, such as foo.xml
 * [2007-10-21] FELIX-403: replace line-breaks with spaces when using Maven project description in Bundle manifest
 * [2007-10-19] FELIX-402: use correct manifest location when using reactor build
 * [2007-10-19] FELIX-400: fix array out of bounds exception when the resource directory is the same as the basedir
 * [2007-09-25] FELIX-360: various fixes to the bundleall goal
 * [2007-09-22] FELIX-370: OBR integration work
 * [2007-09-22] FELIX-306: be consistent and delegate all version mangling to BND library
 * [2007-09-21] FELIX-377: support -failok directive
 * [2007-09-21] FELIX-376: Support writing of manifest to the file system when using bundle goal
 * [2007-09-11] FELIX-352: provide informational error message when manifest goal is run before compile phase
 * [2007-08-26] FELIX-308: support embedding of artifacts with non-jar extension names
 * [2007-08-24] Workaround for MNG-1682 (incorrect extension used when installing to local repository)
 * [2007-08-23] FELIX-343: replace any instances of {maven-resources} in Include-Resource with the actual project's resource paths
 * [2007-08-23] FELIX-308: initial implementation to support embedding dependencies
 * [2007-08-22] FELIX-340: update classpath algorithm to match maven compilation classpath
 * [2007-08-14] FELIX-333: remove new-lines/form-feeds from property values.

Changes from 0.8.0-incubator to 1.0.0
-------------------------------------

* [2007-03-13] <Include-Resources> now supports JAR files in the class path,
  not just JAR files in the project directory.
* [2007-03-15] Fixed a bug in converting Maven version numbers to OSGi version
  numbers. (FELIX-256)
* [2007-03-28] Added support for using BND directives in the POM file.
  (FELIX-218)
* [2007-04-10] Added a recursive "bundleall" goal to generate OSGi bundles for
  all dependencies and a "manifest" goal to generate just the manifest.
  (FELIX-199)
* [2007-04-27] Modified the plugin so that it does not run on POM projects.
  (FELIX-269)
* [2007-05-17] Plugin now handles null property values better. (FELIX-281)
* [2007-05-20] Renamed project directory from maven-bundle-plugin to
  bundleplugin.
* [2007-05-20] Changed package naming.
* [2007-05-21] Improved handling of resource copying to copy the plugin's
  resources if specified or the standard Maven-specified resources. (FELIX-261)
* [2007-06-13] Factored out some common code. (FELIX-304)
* [2007-06-14] Enable output folder to be configured. (FELIX-305)
* [2007-07-05] Added support for overriding project type. (FELIX-309)
* [2007-07-09] Updated to BND version 0.0.160.
* [2007-07-11] Fix a possible NullPointerException in the manifest goal. (FELIX-326)
<|MERGE_RESOLUTION|>--- conflicted
+++ resolved
@@ -1,5 +1,3 @@
-<<<<<<< HEAD
-=======
 Changes from 2.3.4 to 2.3.5
 ---------------------------
 
@@ -30,7 +28,6 @@
 ** Task
     * [FELIX-344] - Generate standard maven documentation for the maven-bundle-plugin
 
->>>>>>> c3bfe841
 Changes from 2.2.0 to 2.3.4
 ---------------------------
 
